"""
run_prompt_lifecycle.py

Purpose : Orchestrates full prompt lifecycle with centralized, workflow-centric JSONL logging.
Version : 1.4.1
Author  : Konstantin Milonas with support from AI Copilot

# Notes:
# - All agent events (success & error) are logged in a single workflow JSONL file.
# - Each workflow/session gets a unique workflow_id for full traceability.
# - No more per-agent or per-step logs – just one JSONL log per workflow.
# - Requires all agents to accept and use the workflow_id.
# - Uses improvement_strategy mapping (Enum-based) per layer.
# - Stops early when no version change or score improvement is minimal.
"""

import sys
from pathlib import Path
from uuid import uuid4

sys.path.insert(0, str(Path(__file__).resolve().parents[1]))

from utils.time_utils import cet_now
import argparse

from utils.openai_client import OpenAIClient
<<<<<<< HEAD
from utils.prompt_versioning import clean_base_name
from utils.semantic_versioning_utils import parse_version_from_yaml, bump
=======
from utils.prompt_versioning import (
    clean_base_name,
    extract_version,
)
>>>>>>> 35604898
from utils.scoring_matrix_types import ScoringMatrixType
from utils.jsonl_event_logger import JsonlEventLogger
from utils.schemas import AgentEvent

from agents.prompt_quality_agent import PromptQualityAgent
from agents.prompt_improvement_agent import PromptImprovementAgent

from utils.improvement_strategies import ImprovementStrategy

# Mapping: layer name -> improvement strategy
improvement_strategy_lookup = {
    "raw": ImprovementStrategy.LLM,
    "template": ImprovementStrategy.LLM,
    "feature_setup": ImprovementStrategy.LLM,
    "usecase_detect": ImprovementStrategy.RULE_BASED,
    "industry_class": ImprovementStrategy.LLM,
    "company_assign": ImprovementStrategy.RULE_BASED,
    "contact_assign": ImprovementStrategy.LLM,
}


def evaluate_and_improve_prompt(
    path: Path, layer: str = "feature_setup", openai_client=None
):
    # --- Generate unique workflow_id for this run
    workflow_id = f"{cet_now().isoformat(timespec='seconds').replace(':', '-')}_workflow_{uuid4().hex[:6]}"
    logger = JsonlEventLogger(workflow_id, Path("logs/workflows"))

    iteration = 0
    current_path = path
    prev_score = None  # Track previous quality score for early stopping
    prev_version = extract_version(
        current_path.name
    )  # Track previous version for early stopping

    matrix_lookup = {
        "raw": "RAW",
        "template": "TEMPLATE",
        "feature_setup": "FEATURE",
        "usecase_detect": "USECASE",
        "industry_class": "INDUSTRY",
        "company_assign": "COMPANY",
        "contact_assign": "CONTACT",
    }

    layer_cleaned = layer.lower().lstrip("0123456789_")
    improvement_strategy = improvement_strategy_lookup.get(
        layer_cleaned, ImprovementStrategy.LLM
    )

    while iteration < 7:
        iteration += 1
        current_version = extract_version(current_path.name)
        print(
            f"🔍 Processing {current_path.name} (iteration {iteration} | version {current_version})"
        )

        matrix_name = clean_base_name(current_path.name)  # CLEAN BASE NAME
        matrix_key = matrix_lookup.get(matrix_name)

        if not matrix_key:
            raise ValueError(
                f"Unknown or unmapped matrix name '{matrix_name}'. Please update 'matrix_lookup' mapping."
            )

        try:
            matrix_type = ScoringMatrixType[matrix_key]
        except KeyError:
            raise ValueError(
                f"Invalid scoring matrix type: '{matrix_key}'. Available types: {[e.name for e in ScoringMatrixType]}"
            )

        # 1. Agents erzeugen
        quality_agent = PromptQualityAgent(
            scoring_matrix_type=matrix_type, openai_client=openai_client
        )
        improvement_agent = PromptImprovementAgent(
            improvement_strategy=improvement_strategy, openai_client=openai_client
        )

        # 2. Quality Agent laufen lassen
        pq_event = quality_agent.run(
            current_path,
            base_name=matrix_name,
            iteration=iteration,
            workflow_id=workflow_id,
        )
        logger.log_event(pq_event)

        if pq_event.payload["pass_threshold"]:
            print("✅ Prompt passed quality threshold.")
            break

        # --- Early stop check: abort if version unchanged or score gain tiny
        score = pq_event.payload.get("score", 0.0)
        if prev_score is not None:
            score_diff = score - prev_score
            if current_version == prev_version or score_diff < 0.01:
                print("⛔️ Early stop: version unchanged or score improvement < 0.01")
                stop_event = AgentEvent(
                    event_type="early_stop",
                    agent_name="LifecycleManager",
                    agent_version="1.0.0",
                    timestamp=cet_now(),
                    step_id="evaluation_loop",
                    prompt_version=current_version,
                    status="stopped",
                    payload={"reason": "no_improvement", "score_diff": score_diff},
                    meta={"iteration": iteration},
                )
                logger.log_event(stop_event)
                break

        prev_score = score
        prev_version = current_version

        # 3. Improvement Agent laufen lassen, falls Threshold nicht erreicht
        improvement_event = improvement_agent.run(
            prompt_path=current_path,
            base_name=matrix_name,
            iteration=iteration,
            workflow_id=workflow_id,
            feedback=pq_event.payload["feedback"],
        )
        logger.log_event(improvement_event)

        # 4. Version bump tracking
        old_version = base_version
        # The improvement agent returns the bumped version in the event meta.
        # Fall back to a computed bump if it is missing for any reason.
        new_version = improvement_event.meta.get("new_version") or bump(old_version, "patch")

        # Update our loop variable so the next iteration shows the new version
        base_version = new_version
        print(f"📈 Version bump: {old_version} -> {new_version}")

        # 5. current_path auf verbesserten Prompt-Pfad umstellen
        if "updated_path" in improvement_event.meta:
            current_path = Path(improvement_event.meta["updated_path"])
        else:
            print(
                "⚠️ No updated_path found in improvement_event.meta. Stopping iteration."
            )
            break

        if iteration >= 7:
            print("⛔️ Max iterations reached. Aborting.")


def main():
    parser = argparse.ArgumentParser()
    parser.add_argument("--file", help="Path to prompt YAML")
    parser.add_argument(
        "--all", action="store_true", help="Evaluate all prompts in prompts/00-raw"
    )
    parser.add_argument("--layer", default="feature_setup", help="Scoring layer name")
    args = parser.parse_args()

    openai_client = OpenAIClient()

    if args.all:
        raw_dir = Path("prompts/00-raw")
        for file in raw_dir.glob("*.yaml"):
            evaluate_and_improve_prompt(file, args.layer, openai_client=openai_client)
    elif args.file:
        evaluate_and_improve_prompt(
            Path(args.file), args.layer, openai_client=openai_client
        )
    else:
        print("⚠️ Please provide either --file or --all")


if __name__ == "__main__":
    main()<|MERGE_RESOLUTION|>--- conflicted
+++ resolved
@@ -24,15 +24,8 @@
 import argparse
 
 from utils.openai_client import OpenAIClient
-<<<<<<< HEAD
-from utils.prompt_versioning import clean_base_name
+from utils.prompt_versioning import clean_base_name, extract_version
 from utils.semantic_versioning_utils import parse_version_from_yaml, bump
-=======
-from utils.prompt_versioning import (
-    clean_base_name,
-    extract_version,
-)
->>>>>>> 35604898
 from utils.scoring_matrix_types import ScoringMatrixType
 from utils.jsonl_event_logger import JsonlEventLogger
 from utils.schemas import AgentEvent
@@ -57,16 +50,13 @@
 def evaluate_and_improve_prompt(
     path: Path, layer: str = "feature_setup", openai_client=None
 ):
-    # --- Generate unique workflow_id for this run
     workflow_id = f"{cet_now().isoformat(timespec='seconds').replace(':', '-')}_workflow_{uuid4().hex[:6]}"
     logger = JsonlEventLogger(workflow_id, Path("logs/workflows"))
 
     iteration = 0
     current_path = path
-    prev_score = None  # Track previous quality score for early stopping
-    prev_version = extract_version(
-        current_path.name
-    )  # Track previous version for early stopping
+    prev_score = None
+    prev_version = extract_version(current_path.name)
 
     matrix_lookup = {
         "raw": "RAW",
@@ -90,7 +80,7 @@
             f"🔍 Processing {current_path.name} (iteration {iteration} | version {current_version})"
         )
 
-        matrix_name = clean_base_name(current_path.name)  # CLEAN BASE NAME
+        matrix_name = clean_base_name(current_path.name)
         matrix_key = matrix_lookup.get(matrix_name)
 
         if not matrix_key:
@@ -105,7 +95,6 @@
                 f"Invalid scoring matrix type: '{matrix_key}'. Available types: {[e.name for e in ScoringMatrixType]}"
             )
 
-        # 1. Agents erzeugen
         quality_agent = PromptQualityAgent(
             scoring_matrix_type=matrix_type, openai_client=openai_client
         )
@@ -113,7 +102,6 @@
             improvement_strategy=improvement_strategy, openai_client=openai_client
         )
 
-        # 2. Quality Agent laufen lassen
         pq_event = quality_agent.run(
             current_path,
             base_name=matrix_name,
@@ -126,7 +114,6 @@
             print("✅ Prompt passed quality threshold.")
             break
 
-        # --- Early stop check: abort if version unchanged or score gain tiny
         score = pq_event.payload.get("score", 0.0)
         if prev_score is not None:
             score_diff = score - prev_score
@@ -149,7 +136,6 @@
         prev_score = score
         prev_version = current_version
 
-        # 3. Improvement Agent laufen lassen, falls Threshold nicht erreicht
         improvement_event = improvement_agent.run(
             prompt_path=current_path,
             base_name=matrix_name,
@@ -159,23 +145,15 @@
         )
         logger.log_event(improvement_event)
 
-        # 4. Version bump tracking
-        old_version = base_version
-        # The improvement agent returns the bumped version in the event meta.
-        # Fall back to a computed bump if it is missing for any reason.
+        old_version = current_version
         new_version = improvement_event.meta.get("new_version") or bump(old_version, "patch")
 
-        # Update our loop variable so the next iteration shows the new version
-        base_version = new_version
         print(f"📈 Version bump: {old_version} -> {new_version}")
 
-        # 5. current_path auf verbesserten Prompt-Pfad umstellen
         if "updated_path" in improvement_event.meta:
             current_path = Path(improvement_event.meta["updated_path"])
         else:
-            print(
-                "⚠️ No updated_path found in improvement_event.meta. Stopping iteration."
-            )
+            print("⚠️ No updated_path found in improvement_event.meta. Stopping iteration.")
             break
 
         if iteration >= 7:
